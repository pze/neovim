--- conflicted
+++ resolved
@@ -100,11 +100,7 @@
     exec_lua(function()
       _G.parser = vim.treesitter.get_parser(0, 'c')
       _G.lang = vim.treesitter.language.inspect('c')
-<<<<<<< HEAD
-      _G.parser:parse(nil, function(trees)
-=======
       _G.parser:parse(nil, function(_, trees)
->>>>>>> 4df75acf
         _G.tree = trees[1]
         _G.root = _G.tree:root()
       end)
@@ -141,11 +137,7 @@
 
     feed('2G7|ay')
     exec_lua(function()
-<<<<<<< HEAD
-      _G.parser:parse(nil, function(trees)
-=======
       _G.parser:parse(nil, function(_, trees)
->>>>>>> 4df75acf
         _G.tree2 = trees[1]
         _G.root2 = _G.tree2:root()
         _G.descendant2 = _G.root2:descendant_for_range(1, 2, 1, 13)
@@ -252,8 +244,6 @@
     eq({ 2, 0, 2, 10 }, exec_lua([[return {parser:parse()[1]:root():named_child(2):range()}]]))
   end)
 
-<<<<<<< HEAD
-=======
   it('handles multiple async parse calls', function()
     insert([[printf("%s", "some text");]])
     feed('yy49999p')
@@ -292,7 +282,6 @@
     eq({ true, true, true, true, true }, exec_lua([[return { done1, done2, done3, done4, done5 }]]))
   end)
 
->>>>>>> 4df75acf
   local test_text = [[
 void ui_refresh(void)
 {
