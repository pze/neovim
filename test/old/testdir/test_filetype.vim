--- conflicted
+++ resolved
@@ -431,10 +431,7 @@
     \ 'lilypond': ['file.ly', 'file.ily'],
     \ 'limits': ['/etc/limits', '/etc/anylimits.conf', '/etc/anylimits.d/file.conf', '/etc/limits.conf', '/etc/limits.d/file.conf', '/etc/some-limits.conf', '/etc/some-limits.d/file.conf', 'any/etc/limits', 'any/etc/limits.conf', 'any/etc/limits.d/file.conf', 'any/etc/some-limits.conf', 'any/etc/some-limits.d/file.conf'],
     \ 'liquid': ['file.liquid'],
-<<<<<<< HEAD
-=======
     \ 'liquidsoap': ['file.liq'],
->>>>>>> 57f10abb
     \ 'lisp': ['file.lsp', 'file.lisp', 'file.asd', 'file.el', '.emacs', '.sawfishrc', 'sbclrc', '.sbclrc'],
     \ 'lite': ['file.lite', 'file.lt'],
     \ 'litestep': ['/LiteStep/any/file.rc', 'any/LiteStep/any/file.rc'],
@@ -678,11 +675,7 @@
     \ 'sather': ['file.sa'],
     \ 'sbt': ['file.sbt'],
     \ 'scala': ['file.scala'],
-<<<<<<< HEAD
     \ 'scheme': ['file.scm', 'file.ss', 'file.sld', 'file.stsg', 'any/local/share/supertux2/config'],
-=======
-    \ 'scheme': ['file.scm', 'file.ss', 'file.sld', 'file.stsg', 'any/local/share/supertux2/config', '.lips_repl_history'],
->>>>>>> 57f10abb
     \ 'scilab': ['file.sci', 'file.sce'],
     \ 'screen': ['.screenrc', 'screenrc'],
     \ 'scss': ['file.scss'],
@@ -694,18 +687,11 @@
     \ 'services': ['/etc/services', 'any/etc/services'],
     \ 'setserial': ['/etc/serial.conf', 'any/etc/serial.conf'],
     \ 'sexplib': ['file.sexp'],
-<<<<<<< HEAD
     \ 'sh': ['.bashrc', '.bash_profile', '.bash-profile', '.bash_logout', '.bash-logout', '.bash_aliases', '.bash-aliases', '.bash_history', '.bash-history',
     \        '/tmp/bash-fc-3Ozjlw', '/tmp/bash-fc.3Ozjlw', 'PKGBUILD', 'file.bash', '/usr/share/doc/bash-completion/filter.sh',
     \        '/etc/udev/cdsymlinks.conf', 'any/etc/udev/cdsymlinks.conf', 'file.bats', '.ash_history', 'any/etc/neofetch/config.conf', '.xprofile',
     \        'user-dirs.defaults', 'user-dirs.dirs', 'makepkg.conf', '.makepkg.conf', 'file.mdd', 'file.cygport', '.env', '.envrc', 'devscripts.conf',
     \        '.devscripts', 'file.lo', 'file.la', 'file.lai'],
-=======
-    \ 'sh': ['/usr/share/doc/bash-completion/filter.sh', '/etc/udev/cdsymlinks.conf', 'any/etc/udev/cdsymlinks.conf',
-    \        '.ash_history', 'any/etc/neofetch/config.conf', '.xprofile', 'user-dirs.defaults', 'user-dirs.dirs',
-    \        'makepkg.conf', '.makepkg.conf', 'file.mdd', '.env', '.envrc', 'devscripts.conf', '.devscripts', 'file.lo',
-    \        'file.la', 'file.lai'],
->>>>>>> 57f10abb
     \ 'sieve': ['file.siv', 'file.sieve'],
     \ 'sil': ['file.sil'],
     \ 'simula': ['file.sim'],
