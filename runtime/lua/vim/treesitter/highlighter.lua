local api = vim.api
local query = vim.treesitter.query
local Range = require('vim.treesitter._range')

local ns = api.nvim_create_namespace('treesitter/highlighter')

---@alias vim.treesitter.highlighter.Iter fun(end_line: integer|nil): integer, TSNode, vim.treesitter.query.TSMetadata, TSQueryMatch

---@class (private) vim.treesitter.highlighter.Query
---@field private _query vim.treesitter.Query?
---@field private lang string
---@field private hl_cache table<integer,integer>
local TSHighlighterQuery = {}
TSHighlighterQuery.__index = TSHighlighterQuery

---@private
---@param lang string
---@param query_string string?
---@return vim.treesitter.highlighter.Query
function TSHighlighterQuery.new(lang, query_string)
  local self = setmetatable({}, TSHighlighterQuery)
  self.lang = lang
  self.hl_cache = {}

  if query_string then
    self._query = query.parse(lang, query_string)
  else
    self._query = query.get(lang, 'highlights')
  end

  return self
end

---@package
---@param capture integer
---@return integer?
function TSHighlighterQuery:get_hl_from_capture(capture)
  if not self.hl_cache[capture] then
    local name = self._query.captures[capture]
    local id = 0
    if not vim.startswith(name, '_') then
      id = api.nvim_get_hl_id_by_name('@' .. name .. '.' .. self.lang)
    end
    self.hl_cache[capture] = id
  end

  return self.hl_cache[capture]
end

---@nodoc
function TSHighlighterQuery:query()
  return self._query
end

---@class (private) vim.treesitter.highlighter.State
---@field tstree TSTree
---@field next_row integer
---@field iter vim.treesitter.highlighter.Iter?
---@field highlighter_query vim.treesitter.highlighter.Query

---@nodoc
---@class vim.treesitter.highlighter
---@field active table<integer,vim.treesitter.highlighter>
---@field bufnr integer
---@field private orig_spelloptions string
--- A map of highlight states.
--- This state is kept during rendering across each line update.
---@field private _highlight_states vim.treesitter.highlighter.State[]
---@field private _sync boolean?
---@field private _queries table<string,vim.treesitter.highlighter.Query>
---@field tree vim.treesitter.LanguageTree
---@field private redraw_count integer
---@field private parsing boolean true if we are parsing asynchronously
local TSHighlighter = {
  active = {},
}

TSHighlighter.__index = TSHighlighter

---@nodoc
---
--- Creates a highlighter for `tree`.
---
---@param tree vim.treesitter.LanguageTree parser object to use for highlighting
---@param opts (table|nil) Configuration of the highlighter:
<<<<<<< HEAD
---           - queries table overwrite queries used by the highlighter
=======
---           - sync (boolean?) Whether to use synchronous parsing. Default `false`.
---           - queries (table?) Overwrite queries used by the highlighter
>>>>>>> 4df75acf
function TSHighlighter.new(tree, opts)
  local self = setmetatable({}, TSHighlighter)

  if type(tree:source()) ~= 'number' then
    error('TSHighlighter can not be used with a string parser source.')
  end

  opts = opts or {} ---@type { queries: table<string,string>, sync: boolean? }
  self.tree = tree
  tree:register_cbs({
    on_detach = function()
      self:on_detach()
    end,
  })

  tree:register_cbs({
    on_changedtree = function(...)
      self:on_changedtree(...)
    end,
    on_child_removed = function(child)
      child:for_each_tree(function(t)
        self:on_changedtree(t:included_ranges(true))
      end)
    end,
  }, true)

  local source = tree:source()
  assert(type(source) == 'number')

  self.bufnr = source
  self.redraw_count = 0
  self._highlight_states = {}
  self._queries = {}
  self._sync = opts.sync

  -- Queries for a specific language can be overridden by a custom
  -- string query... if one is not provided it will be looked up by file.
  if opts.queries then
    for lang, query_string in pairs(opts.queries) do
      self._queries[lang] = TSHighlighterQuery.new(lang, query_string)
    end
  end

  self.orig_spelloptions = vim.bo[self.bufnr].spelloptions

  vim.bo[self.bufnr].syntax = ''
  vim.b[self.bufnr].ts_highlight = true

  TSHighlighter.active[self.bufnr] = self

  -- Tricky: if syntax hasn't been enabled, we need to reload color scheme
  -- but use synload.vim rather than syntax.vim to not enable
  -- syntax FileType autocmds. Later on we should integrate with the
  -- `:syntax` and `set syntax=...` machinery properly.
  -- Still need to ensure that syntaxset augroup exists, so that calling :destroy()
  -- immediately afterwards will not error.
  if vim.g.syntax_on ~= 1 then
    vim.cmd.runtime({ 'syntax/synload.vim', bang = true })
    vim.api.nvim_create_augroup('syntaxset', { clear = false })
  end

  vim._with({ buf = self.bufnr }, function()
    vim.opt_local.spelloptions:append('noplainbuffer')
  end)

  return self
end

--- @nodoc
--- Removes all internal references to the highlighter
function TSHighlighter:destroy()
  TSHighlighter.active[self.bufnr] = nil

  if api.nvim_buf_is_loaded(self.bufnr) then
    vim.bo[self.bufnr].spelloptions = self.orig_spelloptions
    vim.b[self.bufnr].ts_highlight = nil
    if vim.g.syntax_on == 1 then
      api.nvim_exec_autocmds('FileType', { group = 'syntaxset', buffer = self.bufnr })
    end
  end
end

---@param srow integer
---@param erow integer exclusive
---@private
function TSHighlighter:prepare_highlight_states(srow, erow)
  self._highlight_states = {}

  self.tree:for_each_tree(function(tstree, tree)
    if not tstree then
      return
    end

    local root_node = tstree:root()
    local root_start_row, _, root_end_row, _ = root_node:range()

    -- Only consider trees within the visible range
    if root_start_row > erow or root_end_row < srow then
      return
    end

    local highlighter_query = self:get_query(tree:lang())

    -- Some injected languages may not have highlight queries.
    if not highlighter_query:query() then
      return
    end

    -- _highlight_states should be a list so that the highlights are added in the same order as
    -- for_each_tree traversal. This ensures that parents' highlight don't override children's.
    table.insert(self._highlight_states, {
      tstree = tstree,
      next_row = 0,
      iter = nil,
      highlighter_query = highlighter_query,
    })
  end)
end

---@param fn fun(state: vim.treesitter.highlighter.State)
---@package
function TSHighlighter:for_each_highlight_state(fn)
  for _, state in ipairs(self._highlight_states) do
    fn(state)
  end
end

---@package
function TSHighlighter:on_detach()
  self:destroy()
end

---@package
---@param changes Range6[]
function TSHighlighter:on_changedtree(changes)
  for _, ch in ipairs(changes) do
    api.nvim__redraw({ buf = self.bufnr, range = { ch[1], ch[4] + 1 }, flush = false })
  end
end

--- Gets the query used for @param lang
---@nodoc
---@param lang string Language used by the highlighter.
---@return vim.treesitter.highlighter.Query
function TSHighlighter:get_query(lang)
  if not self._queries[lang] then
    self._queries[lang] = TSHighlighterQuery.new(lang)
  end

  return self._queries[lang]
end

--- @param match TSQueryMatch
--- @param bufnr integer
--- @param capture integer
--- @param metadata vim.treesitter.query.TSMetadata
--- @return string?
local function get_url(match, bufnr, capture, metadata)
  ---@type string|number|nil
  local url = metadata[capture] and metadata[capture].url

  if not url or type(url) == 'string' then
    return url
  end

  local captures = match:captures()

  if not captures[url] then
    return
  end

  -- Assume there is only one matching node. If there is more than one, take the URL
  -- from the first.
  local other_node = captures[url][1]

  return vim.treesitter.get_node_text(other_node, bufnr, {
    metadata = metadata[url],
  })
end

--- @param capture_name string
--- @return boolean?, integer
local function get_spell(capture_name)
  if capture_name == 'spell' then
    return true, 0
  elseif capture_name == 'nospell' then
    -- Give nospell a higher priority so it always overrides spell captures.
    return false, 1
  end
  return nil, 0
end

---@param self vim.treesitter.highlighter
---@param buf integer
---@param line integer
---@param is_spell_nav boolean
local function on_line_impl(self, buf, line, is_spell_nav)
  self:for_each_highlight_state(function(state)
    local root_node = state.tstree:root()
    local root_start_row, _, root_end_row, _ = root_node:range()

    -- Only consider trees that contain this line
    if root_start_row > line or root_end_row < line then
      return
    end

    if state.iter == nil or state.next_row < line then
      -- Mainly used to skip over folds

      -- TODO(lewis6991): Creating a new iterator loses the cached predicate results for query
      -- matches. Move this logic inside iter_captures() so we can maintain the cache.
      state.iter =
        state.highlighter_query:query():iter_captures(root_node, self.bufnr, line, root_end_row + 1)
    end

    while line >= state.next_row do
      local capture, node, metadata, match = state.iter(line)

      local range = { root_end_row + 1, 0, root_end_row + 1, 0 }
      if node then
        range = vim.treesitter.get_range(node, buf, metadata and metadata[capture])
      end
      local start_row, start_col, end_row, end_col = Range.unpack4(range)

      if capture then
        local hl = state.highlighter_query:get_hl_from_capture(capture)

        local capture_name = state.highlighter_query:query().captures[capture]

        local spell, spell_pri_offset = get_spell(capture_name)

        -- The "priority" attribute can be set at the pattern level or on a particular capture
        local priority = (
          tonumber(metadata.priority or metadata[capture] and metadata[capture].priority)
          or vim.hl.priorities.treesitter
        ) + spell_pri_offset

        -- The "conceal" attribute can be set at the pattern level or on a particular capture
        local conceal = metadata.conceal or metadata[capture] and metadata[capture].conceal

        local url = get_url(match, buf, capture, metadata)

        if hl and end_row >= line and (not is_spell_nav or spell ~= nil) then
          api.nvim_buf_set_extmark(buf, ns, start_row, start_col, {
            end_line = end_row,
            end_col = end_col,
            hl_group = hl,
            ephemeral = true,
            priority = priority,
            conceal = conceal,
            spell = spell,
            url = url,
          })
        end
      end

      if start_row > line then
        state.next_row = start_row
      end
    end
  end)
end

---@private
---@param _win integer
---@param buf integer
---@param line integer
function TSHighlighter._on_line(_, _win, buf, line, _)
  local self = TSHighlighter.active[buf]
  if not self then
    return
  end

  on_line_impl(self, buf, line, false)
end

---@private
---@param buf integer
---@param srow integer
---@param erow integer
function TSHighlighter._on_spell_nav(_, _, buf, srow, _, erow, _)
  local self = TSHighlighter.active[buf]
  if not self then
    return
  end

  -- Do not affect potentially populated highlight state. Here we just want a temporary
  -- empty state so the C code can detect whether the region should be spell checked.
  local highlight_states = self._highlight_states
  self:prepare_highlight_states(srow, erow)

  for row = srow, erow do
    on_line_impl(self, buf, row, true)
  end
  self._highlight_states = highlight_states
end

---@private
---@param buf integer
---@param topline integer
---@param botline integer
function TSHighlighter._on_win(_, _, buf, topline, botline)
  local self = TSHighlighter.active[buf]
  if not self or self.parsing then
    return false
  end
<<<<<<< HEAD
  self.parsing = self.tree:parse({ topline, botline + 1 }, function(trees)
    if trees then
      self:_async_parse_callback(buf)
    end
  end) == nil
=======
  self.parsing = self.tree:parse({ topline, botline + 1 }, self:_create_async_parse_callback(buf))
    == nil
>>>>>>> 4df75acf
  self.redraw_count = self.redraw_count + 1
  self:prepare_highlight_states(topline, botline)
  return #self._highlight_states > 0
end

---@param buf integer
<<<<<<< HEAD
function TSHighlighter:_async_parse_callback(buf)
  if self.parsing then
    self.parsing = false
    api.nvim__redraw({ buf = buf, valid = false, flush = false })
=======
---@return function?
function TSHighlighter:_create_async_parse_callback(buf)
  if self._sync then
    return nil
  end
  return function(_, trees)
    if trees and self.parsing then
      self.parsing = false
      api.nvim__redraw({ buf = buf, valid = false, flush = false })
    end
>>>>>>> 4df75acf
  end
end

api.nvim_set_decoration_provider(ns, {
  on_win = TSHighlighter._on_win,
  on_line = TSHighlighter._on_line,
  _on_spell_nav = TSHighlighter._on_spell_nav,
})

return TSHighlighter<|MERGE_RESOLUTION|>--- conflicted
+++ resolved
@@ -83,12 +83,8 @@
 ---
 ---@param tree vim.treesitter.LanguageTree parser object to use for highlighting
 ---@param opts (table|nil) Configuration of the highlighter:
-<<<<<<< HEAD
----           - queries table overwrite queries used by the highlighter
-=======
 ---           - sync (boolean?) Whether to use synchronous parsing. Default `false`.
 ---           - queries (table?) Overwrite queries used by the highlighter
->>>>>>> 4df75acf
 function TSHighlighter.new(tree, opts)
   local self = setmetatable({}, TSHighlighter)
 
@@ -395,28 +391,14 @@
   if not self or self.parsing then
     return false
   end
-<<<<<<< HEAD
-  self.parsing = self.tree:parse({ topline, botline + 1 }, function(trees)
-    if trees then
-      self:_async_parse_callback(buf)
-    end
-  end) == nil
-=======
   self.parsing = self.tree:parse({ topline, botline + 1 }, self:_create_async_parse_callback(buf))
     == nil
->>>>>>> 4df75acf
   self.redraw_count = self.redraw_count + 1
   self:prepare_highlight_states(topline, botline)
   return #self._highlight_states > 0
 end
 
 ---@param buf integer
-<<<<<<< HEAD
-function TSHighlighter:_async_parse_callback(buf)
-  if self.parsing then
-    self.parsing = false
-    api.nvim__redraw({ buf = buf, valid = false, flush = false })
-=======
 ---@return function?
 function TSHighlighter:_create_async_parse_callback(buf)
   if self._sync then
@@ -427,7 +409,6 @@
       self.parsing = false
       api.nvim__redraw({ buf = buf, valid = false, flush = false })
     end
->>>>>>> 4df75acf
   end
 end
 
