--- conflicted
+++ resolved
@@ -714,7 +714,6 @@
     -- Need to run injections when we parsed something
   end
 
-<<<<<<< HEAD
   if range then
     local all_valid = true
     for index, _ in pairs(self._trees) do
@@ -726,17 +725,6 @@
     if not all_valid then
       query_time = self:_add_injections()
     end
-=======
-  if not self._injections_processed and range then
-    local qt = self:_add_injections(timeout)
-    if not qt then
-      return self._trees, false
-    end
-
-    query_time = qt
-    timeout = timeout and math.max(timeout - query_time, 0)
-    self._injections_processed = true
->>>>>>> cda320fa
   end
 
   self:_log({
@@ -1270,38 +1258,11 @@
     return {}
   end
 
-<<<<<<< HEAD
   ---@type InProgressInjections
   local injections = {}
 
   for index, _ in pairs(self._trees) do
     self:_injection_matches_update(index, injections)
-=======
-  local start = vim.uv.hrtime()
-
-  for index, tree in pairs(self._trees) do
-    local root_node = tree:root()
-    local start_line, _, end_line, _ = root_node:range()
-
-    if not self._injection_query_iters[index] then
-      self._injection_query_iters[index] =
-        self._injection_query:iter_matches(root_node, self._source, start_line, end_line + 1)
-    end
-
-    for pattern, match, metadata in self._injection_query_iters[index] do
-      local lang, combined, ranges = self:_get_injection(match, metadata)
-      if lang then
-        add_injection(self._unprocessed_injections, index, pattern, lang, combined, ranges)
-      else
-        self:_log('match from injection query failed for pattern', pattern)
-      end
-
-      -- Check the current function duration against the timeout, if it exists.
-      if timeout and (vim.uv.hrtime() - start) / 1000000 > timeout then
-        return nil
-      end
-    end
->>>>>>> cda320fa
   end
 
   ---@type table<string, Range6[][]>
@@ -1309,17 +1270,9 @@
 
   -- Generate a map by lang of node lists.
   -- Each list is a set of ranges that should be parsed together.
-<<<<<<< HEAD
   for lang, group in pairs(injections) do
     ---@type Range6[][]
     local res = {}
-=======
-  for _, lang_map in pairs(self._unprocessed_injections) do
-    for lang, patterns in pairs(lang_map) do
-      if not result[lang] then
-        result[lang] = {}
-      end
->>>>>>> cda320fa
 
     for _, m in pairs(group.combined) do
       table.insert(res, m)
